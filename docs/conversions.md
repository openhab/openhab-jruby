<!-- 
# @title Rule Conversions
# @description Some examples in converting your openHAB rules from other scripting languages to JRuby Scripting
 -->

# Conversion Examples

<<<<<<< HEAD
## JSScripting

```java
var email = "juliet@capulet.org"

rules.JSRule({
  name: "Balcony Lights ON at 5pm",
  description: "Light will turn on when it's 5:00pm",
  triggers: [triggers.GenericCronTrigger("0 0 17 * * ?")],
  execute: (event) => {
    items.getItem("BalconyLights").sendCommand("ON");
    actions.NotificationAction.sendNotification(email, "Balcony lights are ON");
  },
  tags: ["Balcony", "Lights"],
  id: "BalconyLightsOn"
});
```

Ruby

```ruby
EMAIL = "juliet@capulet.org"

rule "Balcony Lights ON at 5pm" do
  description "Light will turn on when it's 5:00pm"
  every :day, at: '5pm' # This can be written as: `cron "0 0 17 * * ?"` if preferred
  tags: %w[Balcony Lights]
  uid: "BalconyLightsOn"
  run do |event|
    BalconyLights.on
    NotificationAction.send_notification(EMAIL, "Balcony lights are ON")
  end
end
```

Terse rules

JRubyScripting supports {OpenHAB::DSL::Rules::Terse Terse syntax} as well as the normal,
more traditional syntax. Some attributes such as rule description and tags cannot be set
using the Terse syntax. They can be specified using the full rule syntax.

---
JS:

```java
// Basic rule, when the BedroomLight1 is changed, run a custom function
rules.when().item('BedroomLight1').changed().then(e => {
    console.log("BedroomLight1 state", e.newState)
}).build();
```

Ruby:

```ruby
# Basic rule, when the BedroomLight1 is changed, run a custom function
changed(BedromLight1) { |event| logger.info "#{event.item.name} state #{event.state}" }
```

---
JS:

```java
// Turn on the kitchen light at SUNSET
rules.when().timeOfDay("SUNSET").then().sendOn().toItem("KitchenLight").build("Sunset Rule","turn on the kitchen light at SUNSET");
```

Ruby:

```ruby
# Turn on the kitchen light at SUNSET
channel("astro:sun:home:set#event", name: "Sunset Rule") { KitchenLight.on }
```

---
JS:

```java
// Turn off the kitchen light at 9PM and tag rule
rules.when().cron("0 0 21 * * ?").then().sendOff().toItem("KitchenLight").build("9PM Rule", "turn off the kitchen light at 9PM", ["Tag1", "Tag2"]);
```

Ruby:

```ruby
# Turn off the kitchen light at 9PM
every(:day, at: '9pm', name: "9PM Rule") { KitchenLight.off }
```

---
JS:

```java
// Set the colour of the hall light to pink at 9PM, tag rule and use a custom ID
rules.when().cron("0 0 21 * * ?").then().send("300,100,100").toItem("HallLight").build("Pink Rule", "set the colour of the hall light to pink at 9PM", ["Tag1", "Tag2"], "MyCustomID");
```

Ruby:

```ruby
# Set the colour of the hall light to pink at 9PM and use a custom ID
every(:day, at: '9pm', name: "Pink Rule", id: "MyCustomID") { HallLight << "300,100,100" }
```

---
JS:

```java
// When the switch S1 status changes to ON, then turn on the HallLight
rules.when().item('S1').changed().toOn().then(sendOn().toItem('HallLight')).build("S1 Rule");
```

Ruby:

```ruby
# When the switch S1 status changes to ON, then turn on the HallLight
changed(S1, to: ON, name: "S1 Rule") { HallLight.on }
```

---
JS:

```java
// When the HallLight colour changes pink, if the function fn returns true, then toggle the state of the OutsideLight
rules.when().item('HallLight').changed().to("300,100,100").if(fn).then().sendToggle().toItem('OutsideLight').build();
```

Ruby:

```ruby
# When the HallLight colour changes pink, if the function fn returns true, then toggle the state of the OutsideLight
changed(HallLight, to: "300,100,100") { OutsideLight.toggle if fn }
```

---
JS:

```java
// When the HallLight receives a command, send the same command to the KitchenLight
rules.when().item('HallLight').receivedCommand().then().sendIt().toItem('KitchenLight').build("Hall Light", "");
```

Ruby:

```ruby
# When the HallLight receives a command, send the same command to the KitchenLight
received_command(HallLight) { |event| KitchenLight << event.command }
```

---
JS:

```java
// When the HallLight is updated to ON, make sure that BedroomLight1 is set to the same state as the BedroomLight2
rules.when().item('HallLight').receivedUpdate().then().copyState().fromItem('BedroomLight1').toItem('BedroomLight2').build();
```

Ruby:

```ruby
# When the HallLight is updated to ON, make sure that BedroomLight1 is set to the same state as the BedroomLight2
updated(HallLight) { BedroomLight2 << BedroomLight1.state }
```

=======
>>>>>>> d6b33b33
## DSL

```java
rule "Snap Fan to preset percentages"
when Member of CeilingFans changed
then
  val fan = triggeringItem
  switch fan {
    case fan.state > 0 && fan.state < 25 : {
      logInfo("Fan", "Snapping {} to 25%", fan.name)
      sendCommand(fan, 25)
    }
    case fan.state > 25 && fan.state < 66 : {
      logInfo("Fan", "Snapping {} to 66%", fan.name)
      sendCommand(fan, 66)
    }
    case fan.state > 66 && fan.state < 100 : {
      logInfo("Fan", "Snapping {} to 100%", fan.name)
      sendCommand(fan, 100)
    }
    default: {
      logInfo("Fan", "{} set to snapped percentage, no action taken", fan.name)
    }
  }
end
```

Ruby

```ruby
rule 'Snap Fan to preset percentages' do
  changed CeilingFans.members
  run do |event|
    snapped = case event.state
              when 0..25 then 25
              when 25..66 then 66
              when 66..100 then 100
              else next # perhaps it changed to NULL/UNDEF
              end

    if event.item.ensure.command(snapped) # returns false if already in the same state
      logger.info("Snapping #{event.item.name} to #{snapped}")
    else
      logger.info("#{event.item.name} set to snapped percentage, no action taken.")
    end
  end
end
```

## Python

```python
@rule("Use Supplemental Heat In Office")
@when("Item Office_Temperature changed")
@when("Item Thermostats_Upstairs_Temp changed")
@when("Item Office_Occupied changed")
@when("Item OfficeDoor changed")
def office_heater(event):
  office_temp = ir.getItem("Office_Temperature").getStateAs(QuantityType).toUnit(ImperialUnits.FAHRENHEIT).floatValue()
  hall_temp = items["Thermostats_Upstairs_Temp"].floatValue()
  therm_status = items["Thermostats_Upstairs_Status"].intValue()
  heat_set = items["Thermostats_Upstairs_Heat_Set"].intValue()
  occupied = items["Office_Occupied"]
  door = items["OfficeDoor"]
  difference = hall_temp - office_temp
  degree_difference = 2.0
  trigger = occupied == ON && door == CLOSED && heat_set > office_temp && difference > degree_difference

  if trigger:
    events.sendCommand("Lights_Office_Outlet","ON")
  else:
    events.sendCommand("Lights_Office_Outlet","OFF")
```

Ruby

```ruby
rule "Use supplemental heat in office" do
  changed Office_Temperature, Thermostats_Upstairs_Temp, Office_Occupied, OfficeDoor
  run do
    trigger = Office_Occupied.on? &&
              OfficeDoor.closed? &&
              Thermostate_Upstairs_Heat_Set.state > Office_Temperature.state &&
              Thermostat_Upstairs_Temp.state - Office_Temperature.state > 2 | "°F"
    Lights_Office_Outlet.ensure << trigger # send a boolean command to a SwitchItem, but only if it's different
  end
end
```<|MERGE_RESOLUTION|>--- conflicted
+++ resolved
@@ -5,7 +5,6 @@
 
 # Conversion Examples
 
-<<<<<<< HEAD
 ## JSScripting
 
 ```java
@@ -169,8 +168,6 @@
 updated(HallLight) { BedroomLight2 << BedroomLight1.state }
 ```
 
-=======
->>>>>>> d6b33b33
 ## DSL
 
 ```java
